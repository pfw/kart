--- conflicted
+++ resolved
@@ -9,13 +9,9 @@
 ### Major changes
 Support for spatial filters - the spatial filter can be updated during an `init`, `clone` or `checkout` by supplying the option `--spatial-filter=CRS;GEOMETRY` where CRS is a string such as `EPSG:4326` and GEOMETRY is a polygon or multigon specified using WKT or hex-encoded WKB. When a spatial filter is set, the working copy will only contain features that intersect the spatial filter, and changes that happened outside the working copy are not shown to the user unless specifically required. Starting with Kart 0.11.0, only the features that are inside the specified spatial filter are downloaded during a clone. [Spatial filter docs](docs/SPATIAL_FILTERS.md) | [#456](https://github.com/koordinates/kart/issues/456)
 ### Other changes
-<<<<<<< HEAD
-
-* diff: Added `--add-feature-count-estimate=<accuracy>` to `json-lines` diffs. This lazily inserts an estimate of the total number of features into the output stream. [#543](https://github.com/koordinates/kart/issues/543)
-=======
 * Expanded `--output-format`/`-o` to accept format specifiers; e.g. `-o json:compact`. `kart log` now accepts text formatstrings, e.g. `-o text:%H` [#544](https://github.com/koordinates/kart/issues/544)
 * Deprecated `--json-style` in favour of `-o json:{style}`
->>>>>>> 2d3fa790
+* diff: Added `--add-feature-count-estimate=<accuracy>` to `json-lines` diffs. This lazily inserts an estimate of the total number of features into the output stream. [#543](https://github.com/koordinates/kart/issues/543)
 * Bugfix: fixed errors with Postgres working copies when one or more datasets have no CRS defined. [#529](https://github.com/koordinates/kart/issues/529)
 * Bugfix: better error message when `kart import` fails due to multiple XML metadata files for a single dataset, which Kart does not support [#547](https://github.com/koordinates/kart/issues/547)
 * When there are two pieces of XML metadata for a single dataset, but one is simply a `GDALMultiDomainMetadata` wrapping the other, the wrapped version is ignored. [#547](https://github.com/koordinates/kart/issues/547)
