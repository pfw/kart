import json
import os
import re
import shlex
import subprocess
import sys
from datetime import datetime, timezone
from pathlib import Path

import click
import pygit2

from . import is_windows
from .core import check_git_user
from .diff import Diff
from .status import get_branch_status_message, get_diff_status_message, get_diff_status_json, diff_status_to_text
from .working_copy import WorkingCopy
from .structure import RepositoryStructure
from .cli_util import MutexOption

if is_windows:
    FALLBACK_EDITOR = "notepad.exe"
else:
    FALLBACK_EDITOR = "nano"


@click.command()
@click.pass_context
@click.option(
    "--message",
    "-m",
    multiple=True,
    help="Use the given message as the commit message. If multiple `-m` options are given, their values are concatenated as separate paragraphs.",
    cls=MutexOption,
    exclusive_with=["message_file"],
)
@click.option(
    "message_file",
    "--file",
    "-F",
    type=click.File(encoding="utf-8"),
    help="Take the commit message from the given file. Use `-` to read the message from the standard input.",
    cls=MutexOption,
    exclusive_with=["message"],
)
@click.option(
    "--allow-empty",
    is_flag=True,
    default=False,
    help=(
        "Usually recording a commit that has the exact same tree as its sole "
        "parent commit is a mistake, and the command prevents you from making "
        "such a commit. This option bypasses the safety"
    ),
)
@click.option(
    "--text",
    "is_output_json",
    flag_value=False,
    default=True,
    help="Commit result shown in text format",
    cls=MutexOption,
    exclusive_with=["json"],
)
@click.option(
    "--json",
    "is_output_json",
    flag_value=True,
    help="Commit result shown in JSON format",
    cls=MutexOption,
    exclusive_with=["text"],
)
def commit(ctx, message, message_file, allow_empty, is_output_json):
    """ Record changes to the repository """
    repo = ctx.obj.repo

    if repo.is_empty:
        raise click.UsageError(
            'Empty repository.\n  (use "sno import" to add some data)'
        )

    check_git_user(repo)

    commit = repo.head.peel(pygit2.Commit)
    tree = commit.tree

    working_copy = WorkingCopy.open(repo)
    if not working_copy:
        raise click.UsageError("No working copy, use 'checkout'")

    working_copy.assert_db_tree_match(tree)

    rs = RepositoryStructure(repo)
    wcdiff = Diff(None)
    wc_changes = {}
    for i, dataset in enumerate(rs):
        diff = working_copy.diff_db_to_tree(dataset)
        wcdiff += diff
        wc_changes[dataset.path] = diff.counts(dataset)

    if not wcdiff and not allow_empty:
        raise click.ClickException("No changes to commit")

    if message_file:
        commit_msg = message_file.read().strip()
    elif message:
        commit_msg = "\n\n".join([m.strip() for m in message]).strip()
    else:
        commit_msg = get_commit_message(repo, wc_changes, quiet=is_output_json)

    if not commit_msg:
        raise click.Abort()

    rs.commit(wcdiff, commit_msg, allow_empty=allow_empty)
    new_commit = repo.head.peel(pygit2.Commit)

    branch = None if repo.head_is_detached else repo.branches[repo.head.shorthand].shorthand
    commit_time = datetime.fromtimestamp(commit.commit_time, timezone.utc)
    jdict = {
        "sno.commit/v1": {
            "commit": new_commit.id.hex,
            "abbrevCommit": new_commit.short_id,
            "branch": branch,
            "message": commit_msg,
            "changes": get_diff_status_json(wc_changes),
            "commitTime": to_short_iso8601(commit_time),
        }
    }
    if is_output_json:
        json.dump(jdict, sys.stdout, indent=2)
    else:
        click.echo(commit_output_to_text(jdict))


def get_commit_message(repo, wc_changes, quiet=False):
    """ Launches the system editor to get a commit message """
    editor = os.environ.get("GIT_EDITOR")
    if not editor:
        editor = os.environ.get("VISUAL")
    if not editor:
        editor = os.environ.get("EDITOR", FALLBACK_EDITOR)

    initial_message = [
        "",
        "# Please enter the commit message for your changes. Lines starting",
        "# with '#' will be ignored, and an empty message aborts the commit.",
        "#",
        re.sub(r"^", "# ", get_branch_status_message(repo), flags=re.MULTILINE),
        "#",
        "# Changes to be committed:",
        "#",
        re.sub(
            r"^",
            "# ",
            (get_diff_status_message(wc_changes) or "  No changes (empty commit)"),
            flags=re.MULTILINE,
        ),
        "#",
    ]

    commit_editmsg = str(Path(repo.path) / "COMMIT_EDITMSG")
    with open(commit_editmsg, "wt+", encoding="utf-8") as f:
        f.write("\n".join(initial_message) + "\n")
        f.flush()

<<<<<<< HEAD
        if not quiet:
            click.echo("hint: Waiting for your editor to close the file...")
        try:
            subprocess.check_call(f"{editor} {shlex.quote(f.name)}", shell=True)
        except subprocess.CalledProcessError as e:
            raise click.ClickException(
                f"There was a problem with the editor '{editor}': {e}"
            ) from e

        f.seek(0)
        message = f.read()

        # strip:
        # - whitespace at start/end
        # - comment lines
        # - blank lines surrounding comment lines
        message = re.sub(r"^\n*#.*\n", "", message, flags=re.MULTILINE)
        return message.strip()


def commit_output_to_text(jdict):
    jdict = jdict["sno.commit/v1"]
    branch = jdict["branch"]
    commit = jdict["abbrevCommit"]
    message = jdict["message"].replace("\n", " ")
    diff = diff_status_to_text(jdict["changes"])
    datetime = to_long_local_iso8601(from_short_iso8601(jdict["commitTime"]))
    return f"[{branch} {commit}] {message}\n{diff}\n  Date: {datetime}"


def to_short_iso8601(datetime):
    """Returns a string like: 2020-03-26T09:10:11Z"""
    return datetime.strftime("%Y-%m-%dT%H:%M:%SZ")


def from_short_iso8601(s):
    return datetime.fromisoformat(s.replace("Z", "+00:00"))


def to_long_local_iso8601(datetime):
    """Returns a string like: 2020-03-26 21:10:11 +12:00"""
    return datetime.astimezone(None).strftime("%Y-%m-%d %H:%M:%S %z")
=======
    click.echo("hint: Waiting for your editor to close the file...")
    if is_windows:
        # No shlex.quote() on windows
        # " isn't legal in filenames
        editor_cmd = f'{editor} "{commit_editmsg}"'
    else:
        editor_cmd = f"{editor} {shlex.quote(commit_editmsg)}"
    try:
        subprocess.check_call(editor_cmd, shell=True)
    except subprocess.CalledProcessError as e:
        raise click.ClickException(
            f"There was a problem with the editor '{editor}': {e}"
        ) from e

    with open(commit_editmsg, "rt", encoding="utf-8") as f:
        f.seek(0)
        message = f.read()

    # strip:
    # - whitespace at start/end
    # - comment lines
    # - blank lines surrounding comment lines
    message = re.sub(r"^\n*#.*\n", "", message.strip(), flags=re.MULTILINE)
    return message.strip()
>>>>>>> 3546f7a4
<|MERGE_RESOLUTION|>--- conflicted
+++ resolved
@@ -13,7 +13,12 @@
 from . import is_windows
 from .core import check_git_user
 from .diff import Diff
-from .status import get_branch_status_message, get_diff_status_message, get_diff_status_json, diff_status_to_text
+from .status import (
+    get_branch_status_message,
+    get_diff_status_message,
+    get_diff_status_json,
+    diff_status_to_text,
+)
 from .working_copy import WorkingCopy
 from .structure import RepositoryStructure
 from .cli_util import MutexOption
@@ -114,7 +119,9 @@
     rs.commit(wcdiff, commit_msg, allow_empty=allow_empty)
     new_commit = repo.head.peel(pygit2.Commit)
 
-    branch = None if repo.head_is_detached else repo.branches[repo.head.shorthand].shorthand
+    branch = (
+        None if repo.head_is_detached else repo.branches[repo.head.shorthand].shorthand
+    )
     commit_time = datetime.fromtimestamp(commit.commit_time, timezone.utc)
     jdict = {
         "sno.commit/v1": {
@@ -163,51 +170,8 @@
         f.write("\n".join(initial_message) + "\n")
         f.flush()
 
-<<<<<<< HEAD
-        if not quiet:
-            click.echo("hint: Waiting for your editor to close the file...")
-        try:
-            subprocess.check_call(f"{editor} {shlex.quote(f.name)}", shell=True)
-        except subprocess.CalledProcessError as e:
-            raise click.ClickException(
-                f"There was a problem with the editor '{editor}': {e}"
-            ) from e
-
-        f.seek(0)
-        message = f.read()
-
-        # strip:
-        # - whitespace at start/end
-        # - comment lines
-        # - blank lines surrounding comment lines
-        message = re.sub(r"^\n*#.*\n", "", message, flags=re.MULTILINE)
-        return message.strip()
-
-
-def commit_output_to_text(jdict):
-    jdict = jdict["sno.commit/v1"]
-    branch = jdict["branch"]
-    commit = jdict["abbrevCommit"]
-    message = jdict["message"].replace("\n", " ")
-    diff = diff_status_to_text(jdict["changes"])
-    datetime = to_long_local_iso8601(from_short_iso8601(jdict["commitTime"]))
-    return f"[{branch} {commit}] {message}\n{diff}\n  Date: {datetime}"
-
-
-def to_short_iso8601(datetime):
-    """Returns a string like: 2020-03-26T09:10:11Z"""
-    return datetime.strftime("%Y-%m-%dT%H:%M:%SZ")
-
-
-def from_short_iso8601(s):
-    return datetime.fromisoformat(s.replace("Z", "+00:00"))
-
-
-def to_long_local_iso8601(datetime):
-    """Returns a string like: 2020-03-26 21:10:11 +12:00"""
-    return datetime.astimezone(None).strftime("%Y-%m-%d %H:%M:%S %z")
-=======
-    click.echo("hint: Waiting for your editor to close the file...")
+    if not quiet:
+        click.echo("hint: Waiting for your editor to close the file...")
     if is_windows:
         # No shlex.quote() on windows
         # " isn't legal in filenames
@@ -229,6 +193,29 @@
     # - whitespace at start/end
     # - comment lines
     # - blank lines surrounding comment lines
-    message = re.sub(r"^\n*#.*\n", "", message.strip(), flags=re.MULTILINE)
+    message = re.sub(r"^\n*#.*\n", "", message, flags=re.MULTILINE)
     return message.strip()
->>>>>>> 3546f7a4
+
+
+def commit_output_to_text(jdict):
+    jdict = jdict["sno.commit/v1"]
+    branch = jdict["branch"]
+    commit = jdict["abbrevCommit"]
+    message = jdict["message"].replace("\n", " ")
+    diff = diff_status_to_text(jdict["changes"])
+    datetime = to_long_local_iso8601(from_short_iso8601(jdict["commitTime"]))
+    return f"[{branch} {commit}] {message}\n{diff}\n  Date: {datetime}"
+
+
+def to_short_iso8601(datetime):
+    """Returns a string like: 2020-03-26T09:10:11Z"""
+    return datetime.strftime("%Y-%m-%dT%H:%M:%SZ")
+
+
+def from_short_iso8601(s):
+    return datetime.fromisoformat(s.replace("Z", "+00:00"))
+
+
+def to_long_local_iso8601(datetime):
+    """Returns a string like: 2020-03-26 21:10:11 +12:00"""
+    return datetime.astimezone(None).strftime("%Y-%m-%d %H:%M:%S %z")